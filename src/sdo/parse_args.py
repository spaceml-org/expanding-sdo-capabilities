--- conflicted
+++ resolved
@@ -367,15 +367,12 @@
         type=float,
         default=1.0,
         help='A value by which we will scale the sigmoid function')
-<<<<<<< HEAD
-=======
     p.add_argument(
         '--cal-loss',
         dest='loss',
         type=str,
         default='mse',
         help='Loss function to be used for the auto-calibration. Accepted values: mse(default), hsced.')
->>>>>>> 8935d534
 
 def parse_vt_args(p):
     """
