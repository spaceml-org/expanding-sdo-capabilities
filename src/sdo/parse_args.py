--- conflicted
+++ resolved
@@ -1,14 +1,11 @@
 """
 Provides a common pipeline for running and restarting training/testing experiments.
 """
-
 import logging
 import os
 import pprint
-
 import configargparse
 from configargparse import YAMLConfigFileParser
-
 from sdo import __version__
 from sdo.global_vars import (
     DATA_BASEDIR,
@@ -367,15 +364,12 @@
         type=float,
         default=1.0,
         help='A value by which we will scale the sigmoid function')
-<<<<<<< HEAD
-=======
     p.add_argument(
         '--cal-loss',
         dest='loss',
         type=str,
         default='mse',
         help='Loss function to be used for the auto-calibration. Accepted values: mse(default), hsced.')
->>>>>>> 17c1f565
 
 def parse_vt_args(p):
     """
