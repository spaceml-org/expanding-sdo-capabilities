--- conflicted
+++ resolved
@@ -21,13 +21,9 @@
   Autocalibration8,
   Autocalibration9,
   Autocalibration10,
-<<<<<<< HEAD
-  Autocalibration106,
-=======
   Autocalibration11,
   Autocalibration12,
   Autocalibration13,
->>>>>>> 8935d534
   )
 from sdo.pipelines.training_pipeline import TrainingPipeline
 from sdo.pytorch_utilities import create_dataloader
@@ -52,10 +48,7 @@
         self.wavelengths = wavelengths
         self.tolerance = tolerance
         self.scaling = scaling
-<<<<<<< HEAD
-=======
         self.loss = loss
->>>>>>> 8935d534
         self.apodize = apodize
 
         _logger.info('Using {} channels across the following wavelengths and instruments:'.format(
@@ -75,11 +68,7 @@
                                             h_step=h_step, min_step=min_step,
                                             resolution=actual_resolution,
                                             subsample=subsample,
-<<<<<<< HEAD
-                                            normalization=0, scaling=scaling, 
-=======
                                             normalization=0, scaling=scaling,
->>>>>>> 8935d534
                                             apodize=apodize,
                                             test_ratio=test_ratio,
                                             min_alpha=min_alpha,
@@ -218,14 +207,6 @@
             return Autocalibration10(input_shape=[self.num_channels, scaled_height,
                                                  scaled_width],
                                      output_dim=self.num_channels)
-<<<<<<< HEAD
-        elif model_version == 106:
-            # How simple can we get our network to be and still have single                                                             
-            # channel input perform well?                                                                                                 
-            return Autocalibration106(input_shape=[self.num_channels, scaled_height,
-                                                 scaled_width],
-                                    output_dim=self.num_channels)
-=======
         elif model_version == 11:
             # Same as Autocalibration6, it implements heteroscedastic regression.
             return Autocalibration11(input_shape=[self.num_channels, scaled_height,
@@ -244,7 +225,6 @@
                                                   scaled_width],
                                      output_dim=self.num_channels)
 
->>>>>>> 8935d534
         else:
             # Note: For other model_versions, simply instantiate whatever class
             # you want to test your experiment for. You will have to update the code
