"""
Torch architecture models for autocalibration.
"""
import logging

import torch
import torch.nn as nn

from sdo.activations import positive_elu, PositiveELU


_logger = logging.getLogger(__name__)


class Autocalibration1(nn.Module):
    """
    Two CNN layers and two fully connected layers.
    """
    def __init__(self, input_shape, output_dim):
        super(Autocalibration1, self).__init__()
        if len(input_shape) != 3:
            raise ValueError('Expecting an input_shape representing dimensions CxHxW')
        self._input_channels = input_shape[0]
        _logger.info('input_channels: {}'.format(self._input_channels))
        self._conv2d1 = nn.Conv2d(in_channels=self._input_channels, out_channels=64, kernel_size=3)
        self._conv2d2 = nn.Conv2d(in_channels=64, out_channels=128, kernel_size=3)
        self._cnn_output_dim = self._cnn(torch.zeros(input_shape).unsqueeze(0)).nelement()
        _logger.info('cnn_output_dim: {}'.format(self._cnn_output_dim))
        self._fc1 = nn.Linear(self._cnn_output_dim, 256)
        self._fc2 = nn.Linear(256, output_dim)
        
    def _cnn(self, x):
        x = self._conv2d1(x)
        x = torch.relu(x)
        x = nn.MaxPool2d(kernel_size=3)(x)
        x = self._conv2d2(x)
        x = nn.MaxPool2d(kernel_size=3)(x)
        return x
    
    def forward(self, x):
        batch_dim = x.shape[0]
        x = self._cnn(x).view(batch_dim, -1)
        x = self._fc1(x)
        x = torch.relu(x)
        x = self._fc2(x)
        x = torch.sigmoid(x)
        return x

 
class Autocalibration2(nn.Module):
    """
    This model allows the dimension of all the parameters to be increased by
    'increase_dim'
    """
    def __init__(self, input_shape, output_dim, increase_dim=2):
        super(Autocalibration2, self).__init__()
        if len(input_shape) != 3:
            raise ValueError('Expecting an input_shape representing dimensions CxHxW')
        self._input_channels = input_shape[0]
        _logger.info('input_channels: {}'.format(self._input_channels))
        self._conv2d1 = nn.Conv2d(in_channels=self._input_channels, out_channels=64*increase_dim,
                                  kernel_size=3)
        self._conv2d2 = nn.Conv2d(in_channels=64*increase_dim, out_channels=128*increase_dim,
                                  kernel_size=3)
        self._cnn_output_dim = self._cnn(torch.zeros(input_shape).unsqueeze(0)).nelement()
        _logger.info('cnn_output_dim: {}'.format(self._cnn_output_dim))
        self._fc1 = nn.Linear(self._cnn_output_dim, 256*increase_dim)
        self._fc2 = nn.Linear(256*increase_dim, output_dim)
        
    def _cnn(self, x):
        x = self._conv2d1(x)
        x = torch.relu(x)
        x = nn.MaxPool2d(kernel_size=3)(x)
        x = self._conv2d2(x)
        x = nn.MaxPool2d(kernel_size=3)(x)
        return x
    
    def forward(self, x):
        batch_dim = x.shape[0]
        x = self._cnn(x).view(batch_dim, -1)
        x = self._fc1(x)
        x = torch.relu(x)
        x = self._fc2(x)
        x = torch.sigmoid(x)
        return x


class Autocalibration3(nn.Module):
    """
    Uses a leaky relu instead of a sigmoid as its final activation function.
    """
    def __init__(self, input_shape, output_dim):
        super(Autocalibration3, self).__init__()
        if len(input_shape) != 3:
            raise ValueError('Expecting an input_shape representing dimensions CxHxW')
        self._input_channels = input_shape[0]
        _logger.info('input_channels: {}'.format(self._input_channels))
        self._conv2d1 = nn.Conv2d(in_channels=self._input_channels, out_channels=64, kernel_size=3)
        self._conv2d2 = nn.Conv2d(in_channels=64, out_channels=128, kernel_size=3)
        self._cnn_output_dim = self._cnn(torch.zeros(input_shape).unsqueeze(0)).nelement()
        _logger.info('cnn_output_dim: {}'.format(self._cnn_output_dim))
        self._fc1 = nn.Linear(self._cnn_output_dim, 256)
        self._fc2 = nn.Linear(256, output_dim)

    def _cnn(self, x):
        x = self._conv2d1(x)
        x = torch.relu(x)
        x = nn.MaxPool2d(kernel_size=3)(x)
        x = self._conv2d2(x)
        x = nn.MaxPool2d(kernel_size=3)(x)
        return x
    
    def forward(self, x):
        batch_dim = x.shape[0]
        x = self._cnn(x).view(batch_dim, -1)
        x = self._fc1(x)
        x = torch.relu(x)
        x = self._fc2(x)
        x = torch.nn.LeakyReLU()(x)
        return x

 
class Autocalibration4(nn.Module):
    """
    Scales free parameters by the size of the resolution, as well as uses
    a leaky relu at the end.
    """
    def __init__(self, input_shape, output_dim, scaled_resolution):
        super(Autocalibration4, self).__init__()
        if len(input_shape) != 3:
            raise ValueError('Expecting an input_shape representing dimensions CxHxW')
        self._input_channels = input_shape[0]
        _logger.info('input_channels: {}'.format(self._input_channels))

        self._conv2d1 = nn.Conv2d(in_channels=self._input_channels,
                                  out_channels=int(scaled_resolution / 2),
                                  kernel_size=3)
        _logger.info('CNN1, out_channels: {}'.format(int(scaled_resolution / 2)))

        self._conv2d2 = nn.Conv2d(in_channels=int(scaled_resolution / 2),
                                  out_channels=scaled_resolution,
                                  kernel_size=3)
        _logger.info('CNN2, out_channels: {}'.format(int(scaled_resolution / 2)))

        self._cnn_output_dim = self._cnn(torch.zeros(input_shape).unsqueeze(0)).nelement()
        _logger.info('cnn_output_dim: {}'.format(self._cnn_output_dim))

        self._fc1 = nn.Linear(self._cnn_output_dim, scaled_resolution * 2)
        _logger.info('FCN layer inter-connects: {}'.format(scaled_resolution * 2))
        self._fc2 = nn.Linear(scaled_resolution * 2, output_dim)

    def _cnn(self, x):
        x = self._conv2d1(x)
        x = torch.relu(x)
        x = nn.MaxPool2d(kernel_size=3)(x)
        x = self._conv2d2(x)
        x = nn.MaxPool2d(kernel_size=3)(x)
        return x
    
    def forward(self, x):
        batch_dim = x.shape[0]
        x = self._cnn(x).view(batch_dim, -1)
        x = self._fc1(x)
        x = torch.relu(x)
        x = self._fc2(x)
        x = torch.nn.LeakyReLU()(x)
        return x


class Autocalibration5(nn.Module):
    """
    Add more convolutional layers.
    """
    def __init__(self, input_shape, output_dim, scaled_resolution):
        super(Autocalibration5, self).__init__()
        if len(input_shape) != 3:
            raise ValueError('Expecting an input_shape representing dimensions CxHxW')
        self._input_channels = input_shape[0]
        _logger.info('input_channels: {}'.format(self._input_channels))

        conv1_in = self._input_channels
        conv1_out = int(scaled_resolution / 2)
        self._conv2d1 = nn.Conv2d(in_channels=conv1_in,
                                  out_channels=conv1_out,
                                  kernel_size=3)
        _logger.info('\nCNN1, in_channels: {}'.format(conv1_in))
        _logger.info('CNN1, out_channels: {}'.format(conv1_out))

        conv2_in = int(scaled_resolution / 2)
        conv2_out = scaled_resolution
        self._conv2d2 = nn.Conv2d(in_channels=conv2_in,
                                  out_channels=conv2_out,
                                  kernel_size=3)
        _logger.info('\nCNN2, in_channels: {}'.format(conv2_in))
        _logger.info('CNN2, out_channels: {}'.format(conv2_out))

        conv3_in = scaled_resolution
        conv3_out = scaled_resolution * 2
        self._conv2d3 = nn.Conv2d(in_channels=conv3_in,
                                  out_channels=conv3_out,
                                  kernel_size=3)
        _logger.info('\nCNN3, in_channels: {}'.format(conv3_in))
        _logger.info('CNN3, out_channels: {}'.format(conv3_out))

        cnn_output_dim = torch.zeros(input_shape).unsqueeze(0)
        _logger.info('\ncnn_output_dim.shape: {}'.format(cnn_output_dim.shape))
        cnn_output_nelems = self._cnn(cnn_output_dim).nelement()
        _logger.info('cnn_output_nelems: {}'.format(cnn_output_nelems))

        fc1_in = cnn_output_nelems
        fc1_out = scaled_resolution * 2
        self._fc1 = nn.Linear(fc1_in, fc1_out)
        _logger.info('\nFCN1, in_channels: {}'.format(fc1_in))
        _logger.info('FCN1, out_channels: {}'.format(fc1_out))

        fc2_in = scaled_resolution * 2
        fc2_out = output_dim
        self._fc2 = nn.Linear(fc2_in, fc2_out)
        _logger.info('FCN2, in_channels: {}'.format(fc2_in))
        _logger.info('FCN2, out_channels: {}'.format(fc2_out))

    def _cnn(self, x):
        x = self._conv2d1(x)
        x = torch.relu(x)
        x = nn.MaxPool2d(kernel_size=3)(x)

        x = self._conv2d2(x)
        x = torch.relu(x)
        x = nn.MaxPool2d(kernel_size=3)(x)

        # Note: no relu on the final convolution.
        x = self._conv2d3(x)
        x = nn.MaxPool2d(kernel_size=3)(x)

        return x
    
    def forward(self, x):
        batch_dim = x.shape[0]
        x = self._cnn(x).view(batch_dim, -1)

        x = self._fc1(x)
        x = torch.relu(x)

        x = self._fc2(x)
        x = torch.nn.LeakyReLU()(x)

        return x

 
class Autocalibration6(nn.Module):
    """
    How simple can we get our network to be and still perform well at
    128x128 and 256x256?
    """
    def __init__(self, input_shape, output_dim):
        super(Autocalibration6, self).__init__()
        if len(input_shape) != 3:
            raise ValueError('Expecting an input_shape representing dimensions CxHxW')
        self._input_channels = input_shape[0]
        _logger.info('input_channels: {}'.format(self._input_channels))

        # Note: Two convolutional layers are needed to get results.
        # Wavelength 94 does bad _unless_ we restore the amount of filter banks to 64
        # across both CNN layer 1 and 2. Wavelength 171 was fine with smaller filter
        # banks (32) however
        self._conv2d1 = nn.Conv2d(in_channels=self._input_channels, out_channels=64, kernel_size=3)
        #self._conv2d1 = nn.Conv2d(in_channels=self._input_channels, out_channels=32, kernel_size=3)
        self._conv2d1_maxpool = nn.MaxPool2d(kernel_size=3)

        #self._conv2d2 = nn.Conv2d(in_channels=32, out_channels=32, kernel_size=3)
        self._conv2d2 = nn.Conv2d(in_channels=64, out_channels=128, kernel_size=3)
        self._conv2d2_maxpool = nn.MaxPool2d(kernel_size=3)

        self._cnn_output_dim = self._cnn(torch.zeros(input_shape).unsqueeze(0)).nelement()
        _logger.info('cnn_output_dim: {}'.format(self._cnn_output_dim))

        self._fc = nn.Linear(self._cnn_output_dim, output_dim)
        
    def _cnn(self, x):
        x = self._conv2d1(x)
        x = torch.relu(x)
        x = self._conv2d1_maxpool(x)

        x = self._conv2d2(x)
        x = torch.relu(x)
        x = self._conv2d2_maxpool(x)

        return x
    
    def forward(self, x):
        batch_dim = x.shape[0]
        x = self._cnn(x).view(batch_dim, -1)
        x = self._fc(x)
        x = torch.sigmoid(x)
        return x

class Autocalibration106(nn.Module):
    """                                                                                                                                                                                                 Shift invariant (Zhang et al. 2019) version of Autocalibration6
    How simple can we get our network to be and still perform well at                                                                                                                                   128x128 and 256x256?                                                                                                                                                                                """

    def __init__(self, input_shape, output_dim):
        super(Autocalibration106, self).__init__()
        if len(input_shape) != 3:
            raise ValueError('Expecting an input_shape representing dimensions CxHxW')
        self._input_channels = input_shape[0]
        _logger.info('input_channels: {}'.format(self._input_channels))

        # Note: Two convolutional layers are needed to get results.                                                                                                                                

        self._conv2d1 = nn.Conv2d(in_channels=self._input_channels, out_channels=64, kernel_size=3)
        #self._conv2d1 = nn.Conv2d(in_channels=self._input_channels, out_channels=32, kernel_size=3)                                                                                                                              
        self._conv2d1_maxpool = [nn.MaxPool2d(kernel_size=3, stride=1),Downsample(channels=64, filt_size=3, stride=3)]

        #self._conv2d2 = nn.Conv2d(in_channels=32, out_channels=32, kernel_size=3)                                                                                                                                                
 
        self._conv2d2 = nn.Conv2d(in_channels=64, out_channels=128, kernel_size=3)
        self._conv2d2_maxpool = [nn.MaxPool2d(kernel_size=3, stride=1),Downsample(channels=128, filt_size=3, stride=3)] 

        self._cnn_output_dim = self._cnn(torch.zeros(input_shape).unsqueeze(0)).nelement()
        _logger.info('cnn_output_dim: {}'.format(self._cnn_output_dim))
        _logger.info('Shift invariant version of model 6')
        self._fc = nn.Linear(self._cnn_output_dim, output_dim)

    def _cnn(self, x):
        x = self._conv2d1(x)
        #_logger.info("0:", x.shape)
        x = torch.relu(x)
        #_logger.info("1:", x.shape)
        x = self._conv2d1_maxpool[0](x)
        #_logger.info("2:", x.shape)
        x = self._conv2d1_maxpool[1](x)
        #_logger.info("3:", x.shape)

        x = self._conv2d2(x)
        #_logger.info("4:", x.shape)
        x = torch.relu(x)
        #_logger.info("5:", x.shape)
        x = self._conv2d2_maxpool[0](x)
        #_logger.info("6:", x.shape)
        x = self._conv2d2_maxpool[1](x)
        #_logger.info("7:", x.shape)

        return x

    def forward(self, x):
        batch_dim = x.shape[0]
        x = self._cnn(x).view(batch_dim, -1)
        x = self._fc(x)
        x = torch.sigmoid(x)
        return x

 
class Autocalibration7(nn.Module):
    """
    Can we create a separate column for processing every wavelength independently,
    combining the final filter banks from all wavelengths feeding into a single
    fully connected layer so the channels can influence each other in the final
    regression results?
    """
    def __init__(self, input_shape, output_dim, device):
        super(Autocalibration7, self).__init__()
        if len(input_shape) != 3:
            raise ValueError('Expecting an input_shape representing dimensions CxHxW')
        self._input_channels = input_shape[0]
        _logger.info('input_channels: {}'.format(self._input_channels))

        self.device = device

        num_channels = input_shape[0]
        scaled_height = input_shape[1]
        scaled_width = input_shape[2]

        # Create an independent column of CNN layers for each wavelength channel;
        # flatten each of their outputs, then feed them all into a single final
        # fully connected layer.
        self._columns = nn.ModuleList([
            self._create_column() for c in range(num_channels)
        ])

        fake_x = torch.zeros([1, scaled_height, scaled_width]).unsqueeze(0)
        cnn_output_dim = self._columns[0](fake_x).nelement()
    
        self._fc1 = nn.Linear(cnn_output_dim * num_channels, 256 * 3)
        self._fc2 = nn.Linear(256 * 3, output_dim)

    def _create_column(self):
        # Note: pytorch has 'magic' on members of the actual class, shifting them
        # into and out of the correct device, so put these column values on ourself.
        return nn.Sequential(
            nn.Conv2d(in_channels=1, out_channels=64, kernel_size=3),
            nn.MaxPool2d(kernel_size=3),
            nn.ReLU(),

            nn.Conv2d(in_channels=64, out_channels=128, kernel_size=3),
            nn.MaxPool2d(kernel_size=3),
            nn.ReLU(),
        )
    
    def forward(self, x):
        batch_dim = x.shape[0]
        num_channels = x.shape[1]

        col_outs = []
        for c in range(num_channels):
            # TODO: Technically these can all run in parallel, rather than
            # serially, for better performance.
            per_channel_in = x[:, c].unsqueeze(1)
            per_channel_out = self._columns[c](per_channel_in)

            # Since the values coming out of each wavelength column are
            # unbalanced (i.e. some channels can have larger values),
            # force normalize them over the batch so that later processing
            # is not dominated by the larger channels.
            per_channel_out = per_channel_out / per_channel_out.max()
            col_outs.append(per_channel_out.view(batch_dim, -1))

        x = torch.cat(col_outs, dim=1)

        x = self._fc1(x)
        x = torch.nn.LeakyReLU()(x)

        x = self._fc2(x)
        x = torch.nn.LeakyReLU()(x)

        return x


class Autocalibration8(nn.Module):
    """
    Same as Autocalibration6, but use a plain vanilla ReLU as the final activation function
    rather than a sigmoid.
    """
    def __init__(self, input_shape, output_dim):
        super(Autocalibration8, self).__init__()
        if len(input_shape) != 3:
            raise ValueError('Expecting an input_shape representing dimensions CxHxW')
        self._input_channels = input_shape[0]
        _logger.info('input_channels: {}'.format(self._input_channels))

        # Note: Two convolutional layers are needed to get results.
        # Wavelength 94 does bad _unless_ we restore the amount of filter banks to 64
        # across both CNN layer 1 and 2. Wavelength 171 was fine with smaller filter
        # banks (32) however
        self._conv2d1 = nn.Conv2d(in_channels=self._input_channels, out_channels=64, kernel_size=3)
        #self._conv2d1 = nn.Conv2d(in_channels=self._input_channels, out_channels=32, kernel_size=3)
        self._conv2d1_maxpool = nn.MaxPool2d(kernel_size=3)

        #self._conv2d2 = nn.Conv2d(in_channels=32, out_channels=32, kernel_size=3)
        self._conv2d2 = nn.Conv2d(in_channels=64, out_channels=128, kernel_size=3)
        self._conv2d2_maxpool = nn.MaxPool2d(kernel_size=3)

        self._cnn_output_dim = self._cnn(torch.zeros(input_shape).unsqueeze(0)).nelement()
        _logger.info('cnn_output_dim: {}'.format(self._cnn_output_dim))

        self._fc = nn.Linear(self._cnn_output_dim, output_dim)
        
    def _cnn(self, x):
        x = self._conv2d1(x)
        x = torch.relu(x)
        x = self._conv2d1_maxpool(x)

        x = self._conv2d2(x)
        x = torch.relu(x)
        x = self._conv2d2_maxpool(x)

        return x
    
    def forward(self, x):
        batch_dim = x.shape[0]
        x = self._cnn(x).view(batch_dim, -1)
        x = self._fc(x)
        x = torch.relu(x)
        return x


class Autocalibration9(nn.Module):
    """
    Building off of the Autocalibration6 model, introduces a sigmoid scale
    value that can scale the final sigmoid activation function.
    """
    def __init__(self, input_shape, output_dim, sigmoid_scale):
        super(Autocalibration9, self).__init__()
        if len(input_shape) != 3:
            raise ValueError('Expecting an input_shape representing dimensions CxHxW')
        self._input_channels = input_shape[0]
        self._sigmoid_scale = sigmoid_scale
        _logger.info('input_channels: {}'.format(self._input_channels))

        # Note: Two convolutional layers are needed to get results.
        # Wavelength 94 does bad _unless_ we restore the amount of filter banks to 64
        # across both CNN layer 1 and 2. Wavelength 171 was fine with smaller filter
        # banks (32) however
        self._conv2d1 = nn.Conv2d(in_channels=self._input_channels, out_channels=64, kernel_size=3)
        #self._conv2d1 = nn.Conv2d(in_channels=self._input_channels, out_channels=32, kernel_size=3)
        self._conv2d1_maxpool = nn.MaxPool2d(kernel_size=3)

        #self._conv2d2 = nn.Conv2d(in_channels=32, out_channels=32, kernel_size=3)
        self._conv2d2 = nn.Conv2d(in_channels=64, out_channels=128, kernel_size=3)
        self._conv2d2_maxpool = nn.MaxPool2d(kernel_size=3)

        self._cnn_output_dim = self._cnn(torch.zeros(input_shape).unsqueeze(0)).nelement()
        _logger.info('cnn_output_dim: {}'.format(self._cnn_output_dim))

        self._fc = nn.Linear(self._cnn_output_dim, output_dim)
        
    def _cnn(self, x):
        x = self._conv2d1(x)
        x = torch.relu(x)
        x = self._conv2d1_maxpool(x)

        x = self._conv2d2(x)
        x = torch.relu(x)
        x = self._conv2d2_maxpool(x)

        return x
    
    def forward(self, x):
        batch_dim = x.shape[0]
        x = self._cnn(x).view(batch_dim, -1)
        x = self._fc(x)
        x = self._sigmoid_scale * torch.sigmoid(x)
        return x


class Autocalibration10(nn.Module):
    """
    Same as Autocalibration6, but use a ReLU6 activation function as the final function
    replacing the sigmoid to get a clipped relu value.
    """
    def __init__(self, input_shape, output_dim):
        super(Autocalibration10, self).__init__()
        if len(input_shape) != 3:
            raise ValueError('Expecting an input_shape representing dimensions CxHxW')
        self._input_channels = input_shape[0]
        _logger.info('input_channels: {}'.format(self._input_channels))

        # Note: Two convolutional layers are needed to get results.
        # Wavelength 94 does bad _unless_ we restore the amount of filter banks to 64
        # across both CNN layer 1 and 2. Wavelength 171 was fine with smaller filter
        # banks (32) however
        self._conv2d1 = nn.Conv2d(in_channels=self._input_channels, out_channels=64, kernel_size=3)
        #self._conv2d1 = nn.Conv2d(in_channels=self._input_channels, out_channels=32, kernel_size=3)
        self._conv2d1_maxpool = nn.MaxPool2d(kernel_size=3)

        #self._conv2d2 = nn.Conv2d(in_channels=32, out_channels=32, kernel_size=3)
        self._conv2d2 = nn.Conv2d(in_channels=64, out_channels=128, kernel_size=3)
        self._conv2d2_maxpool = nn.MaxPool2d(kernel_size=3)

        self._cnn_output_dim = self._cnn(torch.zeros(input_shape).unsqueeze(0)).nelement()
        _logger.info('cnn_output_dim: {}'.format(self._cnn_output_dim))

        self._fc = nn.Linear(self._cnn_output_dim, output_dim)

        self._relu6 = torch.nn.ReLU6() 
        
    def _cnn(self, x):
        x = self._conv2d1(x)
        x = torch.relu(x)
        x = self._conv2d1_maxpool(x)

        x = self._conv2d2(x)
        x = torch.relu(x)
        x = self._conv2d2_maxpool(x)

        return x
    
    def forward(self, x):
        batch_dim = x.shape[0]
        x = self._cnn(x).view(batch_dim, -1)
        x = self._fc(x)
        x = self._relu6(x)
        return x

<<<<<<< HEAD
class Autocalibration11(nn.Module):
    """
    How simple can we get our network to be and still perform well at
    128x128 and 256x256?
    """
=======

class Autocalibration11(nn.Module):
    """
    Same as Autocalibration6, but it implements heteroscedastic regression.
    """

>>>>>>> 8935d534
    def __init__(self, input_shape, output_dim):
        super(Autocalibration11, self).__init__()
        if len(input_shape) != 3:
            raise ValueError('Expecting an input_shape representing dimensions CxHxW')
        self._input_channels = input_shape[0]
        _logger.info('input_channels: {}'.format(self._input_channels))

        # Note: Two convolutional layers are needed to get results.
        # Wavelength 94 does bad _unless_ we restore the amount of filter banks to 64
        # across both CNN layer 1 and 2. Wavelength 171 was fine with smaller filter
        # banks (32) however
        self._conv2d1 = nn.Conv2d(in_channels=self._input_channels, out_channels=64, kernel_size=3)
<<<<<<< HEAD
        #self._conv2d1 = nn.Conv2d(in_channels=self._input_channels, out_channels=32, kernel_size=3)
        self._conv2d1_maxpool = nn.MaxPool2d(kernel_size=3)

        #self._conv2d2 = nn.Conv2d(in_channels=32, out_channels=32, kernel_size=3)
=======
        self._conv2d1_maxpool = nn.MaxPool2d(kernel_size=3)

>>>>>>> 8935d534
        self._conv2d2 = nn.Conv2d(in_channels=64, out_channels=128, kernel_size=3)
        self._conv2d2_maxpool = nn.MaxPool2d(kernel_size=3)

        self._cnn_output_dim = self._cnn(torch.zeros(input_shape).unsqueeze(0)).nelement()
        _logger.info('cnn_output_dim: {}'.format(self._cnn_output_dim))

        self._fc = nn.Linear(self._cnn_output_dim, output_dim)
<<<<<<< HEAD
        
=======

>>>>>>> 8935d534
    def _cnn(self, x):
        x = self._conv2d1(x)
        x = torch.relu(x)
        x = self._conv2d1_maxpool(x)

        x = self._conv2d2(x)
        x = torch.relu(x)
        x = self._conv2d2_maxpool(x)

        return x
<<<<<<< HEAD
    
=======

>>>>>>> 8935d534
    def forward(self, x):
        batch_dim = x.shape[0]
        x = self._cnn(x).view(batch_dim, -1)
        x = self._fc(x)
<<<<<<< HEAD
        x = torch.relu(x)
        return x
=======
        mean = torch.sigmoid(x)
        log_var = positive_elu(x, alpha=0.2)
        return torch.stack([mean, log_var], dim=0)


class Autocalibration12(nn.Module):
    """
    Same as Autocalibration11, but separate fully connected layer for x and y
    """

    def __init__(self, input_shape, output_dim):
        super(Autocalibration12, self).__init__()
        if len(input_shape) != 3:
            raise ValueError('Expecting an input_shape representing dimensions CxHxW')
        self._input_channels = input_shape[0]
        _logger.info('input_channels: {}'.format(self._input_channels))

        # Note: Two convolutional layers are needed to get results.
        # Wavelength 94 does bad _unless_ we restore the amount of filter banks to 64
        # across both CNN layer 1 and 2. Wavelength 171 was fine with smaller filter
        # banks (32) however
        self._conv2d1 = nn.Conv2d(in_channels=self._input_channels, out_channels=64, kernel_size=3)
        self._conv2d1_maxpool = nn.MaxPool2d(kernel_size=3)

        self._conv2d2 = nn.Conv2d(in_channels=64, out_channels=128, kernel_size=3)
        self._conv2d2_maxpool = nn.MaxPool2d(kernel_size=3)

        self._cnn_output_dim = self._cnn(torch.zeros(input_shape).unsqueeze(0)).nelement()
        _logger.info('cnn_output_dim: {}'.format(self._cnn_output_dim))

        self._fc1 = nn.Linear(self._cnn_output_dim, output_dim)
        self._fc2 = nn.Linear(self._cnn_output_dim, output_dim)

    def _cnn(self, x):
        x = self._conv2d1(x)
        x = torch.relu(x)
        x = self._conv2d1_maxpool(x)

        x = self._conv2d2(x)
        x = torch.relu(x)
        x = self._conv2d2_maxpool(x)

        return x

    def forward(self, x):
        batch_dim = x.shape[0]
        x = self._cnn(x).view(batch_dim, -1)
        mean = self._fc1(x)
        log_var = self._fc2(x)
        mean = torch.sigmoid(mean)
        log_var = positive_elu(log_var, alpha=0.2)
        return torch.stack([mean, log_var], dim=0)


class Autocalibration13(nn.Module):
    """
    Same as Autocalibration12, but using ELU as activation function for the log_var
    """

    def __init__(self, input_shape, output_dim):
        super(Autocalibration13, self).__init__()
        if len(input_shape) != 3:
            raise ValueError('Expecting an input_shape representing dimensions CxHxW')
        self._input_channels = input_shape[0]
        _logger.info('input_channels: {}'.format(self._input_channels))

        self._conv2d1 = nn.Conv2d(in_channels=self._input_channels, out_channels=64, kernel_size=3)
        self._conv2d1_maxpool = nn.MaxPool2d(kernel_size=3)

        self._conv2d2 = nn.Conv2d(in_channels=64, out_channels=128, kernel_size=3)
        self._conv2d2_maxpool = nn.MaxPool2d(kernel_size=3)

        self._cnn_output_dim = self._cnn(torch.zeros(input_shape).unsqueeze(0)).nelement()
        _logger.info('cnn_output_dim: {}'.format(self._cnn_output_dim))

        self._fc1 = nn.Linear(self._cnn_output_dim, output_dim)
        self._fc2 = nn.Linear(self._cnn_output_dim, output_dim)

    def _cnn(self, x):
        x = self._conv2d1(x)
        x = torch.relu(x)
        x = self._conv2d1_maxpool(x)

        x = self._conv2d2(x)
        x = torch.relu(x)
        x = self._conv2d2_maxpool(x)

        return x

    def forward(self, x):
        batch_dim = x.shape[0]
        x = self._cnn(x).view(batch_dim, -1)
        mean = self._fc1(x)
        log_var = self._fc2(x)
        mean = torch.sigmoid(mean)
        log_var = nn.ELU(alpha=10.0)(log_var)
        return torch.stack([mean, log_var], dim=0)
>>>>>>> 8935d534
<|MERGE_RESOLUTION|>--- conflicted
+++ resolved
@@ -571,20 +571,12 @@
         x = self._relu6(x)
         return x
 
-<<<<<<< HEAD
+
 class Autocalibration11(nn.Module):
     """
-    How simple can we get our network to be and still perform well at
-    128x128 and 256x256?
-    """
-=======
-
-class Autocalibration11(nn.Module):
-    """
     Same as Autocalibration6, but it implements heteroscedastic regression.
     """
 
->>>>>>> 8935d534
     def __init__(self, input_shape, output_dim):
         super(Autocalibration11, self).__init__()
         if len(input_shape) != 3:
@@ -597,15 +589,8 @@
         # across both CNN layer 1 and 2. Wavelength 171 was fine with smaller filter
         # banks (32) however
         self._conv2d1 = nn.Conv2d(in_channels=self._input_channels, out_channels=64, kernel_size=3)
-<<<<<<< HEAD
-        #self._conv2d1 = nn.Conv2d(in_channels=self._input_channels, out_channels=32, kernel_size=3)
         self._conv2d1_maxpool = nn.MaxPool2d(kernel_size=3)
 
-        #self._conv2d2 = nn.Conv2d(in_channels=32, out_channels=32, kernel_size=3)
-=======
-        self._conv2d1_maxpool = nn.MaxPool2d(kernel_size=3)
-
->>>>>>> 8935d534
         self._conv2d2 = nn.Conv2d(in_channels=64, out_channels=128, kernel_size=3)
         self._conv2d2_maxpool = nn.MaxPool2d(kernel_size=3)
 
@@ -613,11 +598,7 @@
         _logger.info('cnn_output_dim: {}'.format(self._cnn_output_dim))
 
         self._fc = nn.Linear(self._cnn_output_dim, output_dim)
-<<<<<<< HEAD
-        
-=======
-
->>>>>>> 8935d534
+
     def _cnn(self, x):
         x = self._conv2d1(x)
         x = torch.relu(x)
@@ -628,19 +609,11 @@
         x = self._conv2d2_maxpool(x)
 
         return x
-<<<<<<< HEAD
-    
-=======
-
->>>>>>> 8935d534
+
     def forward(self, x):
         batch_dim = x.shape[0]
         x = self._cnn(x).view(batch_dim, -1)
         x = self._fc(x)
-<<<<<<< HEAD
-        x = torch.relu(x)
-        return x
-=======
         mean = torch.sigmoid(x)
         log_var = positive_elu(x, alpha=0.2)
         return torch.stack([mean, log_var], dim=0)
@@ -737,5 +710,4 @@
         log_var = self._fc2(x)
         mean = torch.sigmoid(mean)
         log_var = nn.ELU(alpha=10.0)(log_var)
-        return torch.stack([mean, log_var], dim=0)
->>>>>>> 8935d534
+        return torch.stack([mean, log_var], dim=0)